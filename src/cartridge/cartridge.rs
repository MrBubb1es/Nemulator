use crate::cartridge::mapper;
use crate::system::mem::Memory;

use super::mapper::Mapper;

// Identifier for NES 2.0 and INES formats
pub const NES_2V0_IDENT: [u8; 4] = [b'N', b'E', b'S', 0x1A];

#[derive(PartialEq, Debug)]
pub enum CartFormat {
    Unknown,
    INES,
    V2NES,
}

/// Struct containing information given by the 16 byte header of the cartridge
#[derive(Default)]
struct Header {
    // Bytes 0-3
    identifier: String,
    // Byte 4
    prg_rom_size: u16,
    // Byte 5
    chr_rom_size: u16,
    // Byte 6
    mapper_num: u16,
    alt_nametables: bool,
    has_trainer: bool, // shouldn't matter for our purposes
    battery_present: bool,
    hardwired_nametable: bool,
    // Byte 7
    console_type: u8,
    // Byte 8
    submapper_num: u8,
    // Byte 9
    //   more prg/chr rom size
    // Byte 10
    has_prg_ram: bool,
    prg_ram_shift: u8,
    has_prg_nv_ram: bool,
    prg_nv_ram_shift: u8,
    // Byte 11
    has_chr_ram: bool,
    chr_ram_shift: u8,
    has_chr_nv_ram: bool,
    chr_nv_ram_shift: u8,
    // Byte 12
    timing_mode: u8,
    // Byte 13
    vs_hardware_type: u8,
    vs_ppu_type: u8,
    extended_console_type: u8,
    // Byte 14
    misc_roms_count: u8,
    // Byte 15
    default_expansion_device: u8,
}

/// Representation of a standard NES Cartridge.
pub struct Cartridge {
    format: CartFormat,

    // trainer_area: Option<[u8; 512]>,
    prg_rom: Memory,
    chr_rom: Memory,
    misc_rom: Memory,
    mapper: Box<dyn Mapper>,
}

impl Cartridge {
    pub const HEADER_LEN: usize = 16;
    pub const TRAINER_LEN: usize = 512;

    /// Attempts to parse the header section of the provided data. If the slice
    /// of bytes isn't in the NES 2.0 or iNES format, an error is returned. Else
    /// it reads the header and constructs and returns the cartridge. The layout
    /// of the header is described in detail here:
    /// https://www.nesdev.org/wiki/NES_2.0#Header
    pub fn from_bytes(data: &[u8]) -> Result<Self, String> {
        if data.len() < Self::HEADER_LEN {
            return Err(String::from("Cartridge file not NES 2.0 (or INES) format"));
        }

        // Identifier should be 'NES<EOF>'
        let mut format = CartFormat::Unknown;
        if data[..4] == NES_2V0_IDENT {
            format = CartFormat::INES;
            // Identifier flags are NES 2.0
            if (data[7] & 0x0C) == 0x08 {
                format = CartFormat::V2NES;
            }
        } else {
            format = CartFormat::Unknown;
        }

        // If file is of unknown format, the identifier still could be looked at to determine file
        // type. Mostly a debugging tool.
        let ident = match std::str::from_utf8(&data[..4]) {
            Ok(v) => v,
            Err(..) => return Err(String::from("Could not read cart file identifier")),
        };

        let mut header = Header::default();

        header.identifier = ident.to_string();

        if format == CartFormat::Unknown {
            return Err(format!("Unknown cartridge format '{0}'", header.identifier));
        }

        header.prg_rom_size |= data[4] as u16;
        header.chr_rom_size |= data[5] as u16;

        header.mapper_num |= (data[6] & 0xF0) as u16 >> 4;
        header.alt_nametables = (data[6] & 0x08) != 0;
        header.has_trainer = (data[6] & 0x04) != 0;
        header.battery_present = (data[6] & 0x02) != 0;
        header.hardwired_nametable = (data[6] & 0x01) != 0;

        header.mapper_num |= (data[7] & 0xF0) as u16;
        header.console_type = data[7] & 0x03;

        header.submapper_num = (data[8] & 0xF0) >> 4;
        header.mapper_num |= ((data[8] & 0x0F) as u16) << 8;

        header.chr_rom_size |= ((data[9] & 0xF0) as u16) << 4;
        header.prg_rom_size |= ((data[9] & 0x0F) as u16) << 8;

        header.has_prg_nv_ram = data[10] & 0xF0 != 0;
        header.prg_nv_ram_shift = (data[10] & 0xF0) >> 4;
        header.has_prg_ram = data[10] & 0x0F != 0;
        header.prg_ram_shift = data[10] & 0x0F;

        header.has_chr_nv_ram = data[11] & 0xF0 != 0;
        header.chr_nv_ram_shift = (data[11] & 0xF0) >> 4;
        header.has_chr_ram = data[11] & 0x0F != 0;
        header.chr_ram_shift = data[11] & 0x0F;

        header.timing_mode = data[12] & 0x03;

        if header.console_type == 0b01 {
            header.vs_hardware_type = (data[13] & 0xF0) >> 4;
            header.vs_ppu_type = data[13] & 0x0F;
        } else if header.console_type == 0b11 {
            header.extended_console_type = data[13] & 0x0F;
        }

        header.misc_roms_count = data[14] & 0x03;

        header.default_expansion_device = data[15] & 0x3F;

        let prg_rom_start = 0x10; // Assume no trainer data, start directly after header
        let prg_rom_end = prg_rom_start + rom_size(header.prg_rom_size);
        let prg_rom_vec = data[prg_rom_start..prg_rom_end].to_vec();

        let chr_rom_start = prg_rom_end;
        let chr_rom_end = chr_rom_start + rom_size(header.chr_rom_size);
        let chr_rom_vec = data[chr_rom_start..chr_rom_end].to_vec();

        let misc_rom_vec = data[chr_rom_end..].to_vec();

        let mapper = Box::new(mapper::get_mapper(header.mapper_num));

        Ok(Cartridge {
            format: format,
            // trainer_area: None,
            prg_rom: Memory::from_vec(prg_rom_vec),
            chr_rom: Memory::from_vec(chr_rom_vec),
            misc_rom: Memory::from_vec(misc_rom_vec),
            mapper: mapper,
        })
    }

    /// Read data from PRG memory on the cartridge, through the mapper. Only the CPU can do this.
    pub fn cpu_read(&self, address: u16) -> u8 {
        if let Some(real_address) = self.mapper.get_cpu_read_addr(address) {
            self.prg_rom.read(real_address)
        } else {
            0
        }
    }

    /// Write data to PRG memory on the cartridge, through the mapper. Only the CPU can do this.
    pub fn cpu_write(&self, address: u16, data: u8) {
        if let Some(real_address) = self.mapper.get_cpu_read_addr(address) {
            self.prg_rom.write(real_address, data);
        }
    }

    pub fn ppu_read(&self, address: u16) -> u8 {
        0
    }

<<<<<<< HEAD
    pub fn ppu_write(&self, address: u16, data: u8) {

    }

    pub fn get_rom_sizes(&self) -> (usize, usize) {
        (self.prg_rom.size(), self.chr_rom.size())
    }
=======
    pub fn ppu_write(&self, address: u16, data: u8) {}
}

/// Translates from the prg/chr ROM size specified by the header to the
/// actual number of bytes to read in from the cart file.
fn rom_size(rom_size_bytes: u16) -> usize {
    if (rom_size_bytes & 0xF00) == 0xF00 {
        let mm = (rom_size_bytes & 0x3) as usize;
        let exp = (rom_size_bytes & 0xFC) >> 2;

        return (1 << exp) * (2 * mm + 1);
    }

    rom_size_bytes as usize
>>>>>>> d3bee84a
}<|MERGE_RESOLUTION|>--- conflicted
+++ resolved
@@ -191,7 +191,6 @@
         0
     }
 
-<<<<<<< HEAD
     pub fn ppu_write(&self, address: u16, data: u8) {
 
     }
@@ -199,8 +198,6 @@
     pub fn get_rom_sizes(&self) -> (usize, usize) {
         (self.prg_rom.size(), self.chr_rom.size())
     }
-=======
-    pub fn ppu_write(&self, address: u16, data: u8) {}
 }
 
 /// Translates from the prg/chr ROM size specified by the header to the
@@ -214,5 +211,4 @@
     }
 
     rom_size_bytes as usize
->>>>>>> d3bee84a
 }