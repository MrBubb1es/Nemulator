--- conflicted
+++ resolved
@@ -1,12 +1,6 @@
-<<<<<<< HEAD
 use std::rc::Rc;
 
 use super::instructions::{AddressingMode, Instruction, OpcodeData, INSTRUCTION_TABLE, DEFAULT_ILLEGAL_OP};
-=======
-use super::instructions::{
-    AddressingMode, Instruction, OpcodeData, DEFAULT_ILLEGAL_OP, INSTRUCTION_TABLE,
-};
->>>>>>> d3bee84a
 
 use super::bus::Bus;
 
@@ -52,13 +46,8 @@
     /// the fetch, decode, and execute stages of the CPU. Returns the total
     /// number of clock cycles taken for the instruction run.
     pub fn cycle(&mut self) -> usize {
-<<<<<<< HEAD
         let opcode = self.read(self.pc);
         
-=======
-        let opcode: u8 = self.read(self.pc);
-
->>>>>>> d3bee84a
         // fetch - get the opcode we are running
         let instr = &INSTRUCTION_TABLE[opcode as usize];
 
