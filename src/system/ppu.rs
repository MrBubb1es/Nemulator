use std::cell::Cell;
use std::rc::Rc;

use bitfield_struct::bitfield;

use crate::cartridge::cartridge::Cartridge;
use crate::cartridge::mapper::Mapper;

use super::mem::Memory;
use super::nes_graphics;

// NOTE: We may be misunderstanding scanline rendering behavior, in which case these constants may
// be off by one.
const SCANWIDTH: usize = 340;
const SCANLINES: usize = 262;
const PRIMARY_OAM_SIZE: usize = 256;
const SECONDARY_OAM_SIZE: usize = 32;

// PPUCTRL Register (write only)
//     7  bit  0
//     ---- ----
//     VPHB SINN
//     |||| ||||
//     |||| ||++- Base nametable address
//     |||| ||    (0 = $2000; 1 = $2400; 2 = $2800; 3 = $2C00)
//     |||| |+--- VRAM address increment per CPU read/write of PPUDATA
//     |||| |     (0: add 1, going across; 1: add 32, going down)
//     |||| +---- Sprite pattern table address for 8x8 sprites
//     ||||       (0: $0000; 1: $1000; ignored in 8x16 mode)
//     |||+------ Background pattern table address (0: $0000; 1: $1000)
//     ||+------- Sprite size (0: 8x8 pixels; 1: 8x16 pixels – see PPU OAM#Byte 1)
//     |+-------- PPU master/slave select
//     |          (0: read backdrop from EXT pins; 1: output color on EXT pins)
//     +--------- Generate an NMI at the start of the
//             vertical blanking interval (0: off; 1: on)
#[bitfield(u8)]
struct PpuCtrl {
    #[bits(2)]
    nametable: usize,
    #[bits(1)]
    vram_addr_inc: usize,
    #[bits(1)]
    spr_pattern_tbl: usize,
    #[bits(1)]
    bg_pattern_tbl: usize,
    #[bits(1)]
    spr_size: usize,
    #[bits(1)]
    mstr_slave: usize,
    #[bits(1)]
    create_nmi: usize,
}

// PPUMASK Register (write only)
//     7  bit  0
//     ---- ----
//     BGRs bMmG
//     |||| ||||
//     |||| |||+- Greyscale (0: normal color, 1: produce a greyscale display)
//     |||| ||+-- 1: Show background in leftmost 8 pixels of screen, 0: Hide
//     |||| |+--- 1: Show sprites in leftmost 8 pixels of screen, 0: Hide
//     |||| +---- 1: Show background
//     |||+------ 1: Show sprites
//     ||+------- Emphasize red (green on PAL/Dendy)
//     |+-------- Emphasize green (red on PAL/Dendy)
//     +--------- Emphasize blue
#[bitfield(u8)]
struct PpuMask {
    #[bits(1)]
    greyscale: usize,
    #[bits(1)]
    show_bg_left: usize,
    #[bits(1)]
    show_spr_left: usize,
    #[bits(1)]
    show_background: usize,
    #[bits(1)]
    show_sprite: usize,
    #[bits(1)]
    emph_red: usize,
    #[bits(1)]
    emph_grn: usize,
    #[bits(1)]
    emph_blu: usize,
}

// PPUSTATUS Register (read only)
//     7  bit  0
//     ---- ----
//     VSO. ....
//     |||| ||||
//     |||+-++++- PPU open bus. Returns stale PPU bus contents.
//     ||+------- Sprite overflow. The intent was for this flag to be set
//     ||         whenever more than eight sprites appear on a scanline, but a
//     ||         hardware bug causes the actual behavior to be more complicated
//     ||         and generate false positives as well as false negatives; see
//     ||         PPU sprite evaluation. This flag is set during sprite
//     ||         evaluation and cleared at dot 1 (the second dot) of the
//     ||         pre-render line.
//     |+-------- Sprite 0 Hit.  Set when a nonzero pixel of sprite 0 overlaps
//     |          a nonzero background pixel; cleared at dot 1 of the pre-render
//     |          line.  Used for raster timing.
//     +--------- Vertical blank has started (0: not in vblank; 1: in vblank).
//             Set at dot 1 of line 241 (the line *after* the post-render
//             line); cleared after reading $2002 and at dot 1 of the
//             pre-render line.
#[bitfield(u8)]
struct PpuStatus {
    #[bits(5)]
    open_bus: usize,
    #[bits(1)]
    spr_overflow: usize,
    #[bits(1)]
    spr_0_hit: usize,
    #[bits(1)]
    in_vblank: usize,
}

#[derive(Default)]
pub struct PpuRegisters {
    pub ppu_ctrl: Cell<PpuCtrl>,
    pub ppu_mask: Cell<PpuMask>,
    pub ppu_status: Cell<PpuStatus>,
    pub oam_address: Cell<u8>,
    pub oam_data: Cell<u8>,
    pub ppu_scroll: Cell<u16>,
    pub ppu_address: Cell<u16>,
    pub ppu_data: Cell<u8>,

    pub oam_dma: Cell<u8>,

    // Current VRAM Address (15 least significant bits)
    v: Cell<u16>,
    // Temporary VRAM Address (15 least significant bits)
    t: Cell<u16>,
    // Fine X scroll (3 least significant bits)
    x: Cell<u8>,
    // First or second write toggle (least significant bit)
    w: Cell<u8>,
}

impl PpuRegisters {
    /// Read the value of a PPU Register as a u8
    pub fn read(&self, address: u16) -> u8 {
        match address & 0x0007 {
            0 => 0x00, // Can't read PPUCTRL
            1 => 0x00, // Can't read PPUMASK
            2 => self.ppu_status.get().0,
            3 => 0x00, // Can't read OAMADDR
            4 => self.oam_data.get(),
            5 => 0x00, // Can't read PPUSCROLL
            6 => 0x00, // Can't read PPUADDR
            7 => self.ppu_data.get(),
            _ => {
                unreachable!("If the laws of physics no longer apply in the future, God help you.")
            }
        }
    }

    /// Write a single byte to the PPU Registers. Internal Registers cannot be
    /// written to, and some registers depend on the internal write latch to
    /// determine which byte is being written.
    pub fn write(&self, address: u16, data: u8) {
        match address & 0x0007 {
            0 => self.ppu_ctrl.set(PpuCtrl::from_bits(data)),
            1 => self.ppu_mask.set(PpuMask::from_bits(data)),
            2 => {}, // Cannot write PPUSTATUS
            3 => self.oam_address.set(data),
            4 => self.oam_data.set(data),
            5 => {
                if self.w.get() == 0 {
                    // 1st Write => write to low byte
                    self.ppu_scroll.set((self.ppu_scroll.get() & 0xFF00) | data as u16);
                    self.w.set(1);
                } else {
                    // 2nd Write => Write to high byte
                    self.ppu_scroll.set((self.ppu_scroll.get() & 0x00FF) | ((data as u16) << 8));
                    self.w.set(0);
                }
            },
            6 => {
                if self.w.get() == 0 {
                    // 1st Write => write to low byte
                    self.ppu_address.set((self.ppu_address.get() & 0xFF00) | data as u16);
                    self.w.set(1);
                } else {
                    // 2nd Write => Write to high byte
                    self.ppu_address.set((self.ppu_address.get() & 0x00FF) | ((data as u16) << 8));
                    self.w.set(0);
                }
            },
            7 => self.ppu_data.set(data),
            _ => unreachable!("Well done. Here are the test results: \"You are a horrible person.\" I'm serious, that's what it says: \"A horrible person.\" We weren't even testing for that.")
        };
    }
}

/// Representation of the NES Picture Processing Unit. Details on how the PPU
/// works can be found here: https://www.nesdev.org/wiki/PPU_registers
pub struct PPU {
    // To keep track of scanline rendering
    dot: usize,
    scanline: usize,

    // Registers
    vram: Memory,
    chr_rom: Memory,
    registers: Rc<PpuRegisters>,
    primary_oam: Memory,
    secondary_oam: Memory,
    mapper: Rc<dyn Mapper>,

    /// Pagetable 1 & 2 memory
    pgtbl1: [u8; 0x1000],
    pgtbl2: [u8; 0x1000],

    palette: nes_graphics::NESPalette,
}

impl PPU {
    /// Create a new PPU
    ///  * `cart` - The cartridge to attatch to the PPU bus
    pub fn new(chr_rom: Memory, ppu_regs: Rc<PpuRegisters>, mapper: Rc<dyn Mapper>) -> Self {
<<<<<<< HEAD
        let mut ppu = PPU{
=======
        PPU {
            dot: 0,
            scanline: 0,
>>>>>>> 8ab1b66f
            vram: Memory::new(0x800), // 2KiB ppu ram
            chr_rom: chr_rom,
            registers: Rc::clone(&ppu_regs),
            primary_oam: Memory::new(PRIMARY_OAM_SIZE),
            secondary_oam: Memory::new(SECONDARY_OAM_SIZE),
            mapper: Rc::clone(&mapper),

            pgtbl1: [0; 0x1000],
            pgtbl2: [0; 0x1000],

            palette: nes_graphics::DEFAULT_PALETTE,
        };

        for i in 0..0x1000 {
            ppu.pgtbl1[i as usize] = ppu.read(i);
            ppu.pgtbl2[i as usize] = ppu.read(i | 0x1000);
        }

        ppu
    }

    // GETTER / SETTER FUNCTIONS

    /// Reads a single byte from a given address. The ram/rom accessed depends
    /// on the address.
    ///
    /// 0x0000-0x1FFF: Cartridge CHR ROM
    ///
    /// 0x2000-0x2FFF: VRAM
    ///
    /// 0x3000-0x3EFF: VRAM (Mirror of 0x2000-0x2EFF)
    ///
    /// 0x3F00-0x3FFF: palette
    ///
    ///  * `address` - 16 bit address used to access data
    pub fn read(&self, address: u16) -> u8 {
        let mapped_address = self.mapper.get_ppu_read_addr(address);
        let mapped_addr = mapped_address.unwrap_or(address);

        match mapped_addr {
            0x0000..=0x1FFF => self.chr_rom.read(mapped_addr),
            0x2000..=0x2FFF => self.vram.read(mapped_addr),
            0x3000..=0x3EFF => self.vram.read(mapped_addr - 0x1000),
            0x3F00..=0x3FFF => self.read_palette(address & 0x00FF),
            _ => 0xEE,
        }
    }

    fn read_palette(&self, address: u16) -> u8 {
        0
    }

    /// Write a single byte of data to a given address. The ram accessed depends
    /// on the address.
    ///
    /// 0x0000-0x1FFF: Cartridge CHR ROM
    ///
    /// 0x2000-0x3EFF: VRAM
    ///
    /// 0x3F00-0x3FFF: palettee
    ///
    ///  * `address` - 16 bit address used to access data
    pub fn write(&self, address: u16, data: u8) {
        let mapped_address = self.mapper.get_ppu_write_addr(address, data);
        let mapped_addr = mapped_address.unwrap_or(address);

        match mapped_addr {
            0x0000..=0x1FFF => {
                self.chr_rom.write(mapped_addr, data);
            }
            0x2000..=0x2FFF => {
                self.vram.write(mapped_addr, data);
            }
            0x3000..=0x3EFF => {
                self.vram.write(mapped_addr - 0x1000, data);
            }
            0x3F00..=0x3FFF => self.write_palette(address & 0x001F, data),
            _ => {}
        }
    }

    fn write_palette(&self, address: u16, data: u8) {}

    pub fn render_to_arr(dest: &mut [u8; 256 * 240 * 3]) {}

    pub fn cycle(&mut self) {
        self.dot += 1;
        if self.dot > SCANWIDTH {
            self.scanline += 1;
        }

        if self.scanline > SCANLINES {
            self.vblank_begin();
        }
    }

<<<<<<< HEAD
    pub fn write_palette(&self, address: u16, data: u8) {}

    pub fn get_pgtbl1(&self) -> [u8; 0x1000] {
        self.pgtbl1.clone()
    }

    pub fn get_pgtbl2(&self) -> [u8; 0x1000] {
        self.pgtbl2.clone()
=======
    fn vblank_begin(&mut self) {
        // TODO: write code here
    }

    /// Called every scanline.
    /// Performs sprite evaluation as detailed here:
    /// https://www.nesdev.org/wiki/PPU_sprite_evaluation. Scans through primary OAM to determine
    /// which sprites to draw, and stores those sprites (normally up to 8) in the secondary OAM.
    /// There are quirks about what happens when there are more than 8 sprites in a scanline - see
    /// the link for details.
    fn sprite_evaluation(&mut self) {
        // Part 1: cycles 1-64
        for n in 0..SECONDARY_OAM_SIZE {
            self.secondary_oam.write(n as u16, 0xFF); // The default, meaning "no sprite".
        }

        // Part 2: cycles 65-256
        let mut secondary_full = false;
        let mut sprites_found: usize = 0;
        for n in 0..64 {
            let y_coord = self.primary_oam.read(n * 4); // First byte of the nth sprite
            if !secondary_full {
                self.secondary_oam
                    .write((sprites_found * 4) as u16, y_coord);

                // Check if y coordinate is within range of this scanline.
                let y_diff = self.scanline as isize - y_coord as isize;
                if y_diff >= 0 && y_diff < 8 {
                    // TODO: Ensure this works for 8-pixel and 16-pixel.
                    sprites_found += 1;
                    if sprites_found == 8 {
                        secondary_full = true;
                    }
                    // Copy the rest of the sprite data to secondary OAM.
                    self.secondary_oam.write(
                        (sprites_found * 4 + 1) as u16,
                        self.primary_oam.read(n * 4 + 1),
                    );
                    self.secondary_oam.write(
                        (sprites_found * 4 + 2) as u16,
                        self.primary_oam.read(n * 4 + 2),
                    );
                    self.secondary_oam.write(
                        (sprites_found * 4 + 3) as u16,
                        self.primary_oam.read(n * 4 + 3),
                    );
                }
            }
        }
        // Part 3: cycles 257-320
        //   ¯\_(ツ)_/¯

        // Part 4: cycles 321-340
        //   ¯\_(ツ)_/¯
    }

    /// Renders a single scanline. Returns the rendered line as a vector of bytes corresponding to
    /// NES palette color codes (see https://www.nesdev.org/wiki/PPU_palettes for details), each
    /// byte corresponding to a single pixel to be rendered.
    fn render_scanline(&mut self) -> Vec<u8> {
        let mut rendered_line: Vec<u8> = Vec::new();
        for v in 0..33 {
            // Fetch the nametable and attribute table entry for the next background sprite.
            let nt_entry = self.read((0x2000 + v + (self.scanline / 8) * 32) as u16);
            let at_entry = self.read(((0x23C0 + (v & 0xFC)) >> (2 * (v & 3))) as u16); // Trust, bro.

            // Use nametable entry to fetch background sprite data.
            let pt_address = nt_entry as u16 * 16 + (self.scanline as u16) & 7;
            let pt_entry_lo = self.read(pt_address);
            let pt_entry_hi = self.read(pt_address + 8);

            // TODO: Sprite evaluation. For now we just render the background.
            for i in 0..8 {
                let palette_lookup = at_entry << 2
                    | ((pt_entry_hi >> (7 - i)) & 1) << 1
                    | (pt_entry_lo >> (7 - i)) & 1;
                if palette_lookup & 0x11 == 0 {
                    rendered_line.push(self.read(0x3F00)); // transparent pixel, render bg color
                } else {
                    rendered_line.push(self.read(0x3F00 | palette_lookup as u16));
                    // get bg sprite color
                }
            }
        }

        rendered_line
>>>>>>> 8ab1b66f
    }
}<|MERGE_RESOLUTION|>--- conflicted
+++ resolved
@@ -7,7 +7,7 @@
 use crate::cartridge::mapper::Mapper;
 
 use super::mem::Memory;
-use super::nes_graphics;
+use super::nes_graphics::{self, DEFAULT_PALETTE};
 
 // NOTE: We may be misunderstanding scanline rendering behavior, in which case these constants may
 // be off by one.
@@ -213,21 +213,15 @@
     /// Pagetable 1 & 2 memory
     pgtbl1: [u8; 0x1000],
     pgtbl2: [u8; 0x1000],
-
-    palette: nes_graphics::NESPalette,
 }
 
 impl PPU {
     /// Create a new PPU
     ///  * `cart` - The cartridge to attatch to the PPU bus
     pub fn new(chr_rom: Memory, ppu_regs: Rc<PpuRegisters>, mapper: Rc<dyn Mapper>) -> Self {
-<<<<<<< HEAD
-        let mut ppu = PPU{
-=======
-        PPU {
+        let mut ppu = PPU {
             dot: 0,
             scanline: 0,
->>>>>>> 8ab1b66f
             vram: Memory::new(0x800), // 2KiB ppu ram
             chr_rom: chr_rom,
             registers: Rc::clone(&ppu_regs),
@@ -237,8 +231,6 @@
 
             pgtbl1: [0; 0x1000],
             pgtbl2: [0; 0x1000],
-
-            palette: nes_graphics::DEFAULT_PALETTE,
         };
 
         for i in 0..0x1000 {
@@ -269,15 +261,11 @@
 
         match mapped_addr {
             0x0000..=0x1FFF => self.chr_rom.read(mapped_addr),
-            0x2000..=0x2FFF => self.vram.read(mapped_addr),
-            0x3000..=0x3EFF => self.vram.read(mapped_addr - 0x1000),
-            0x3F00..=0x3FFF => self.read_palette(address & 0x00FF),
+            // All VRAM addresses should be mapped to the range 0x2000..=0x27FF
+            0x2000..=0x27FF => self.vram.read(mapped_addr & 0x7FF),
+            0x3F00..=0x3FFF => self.vram.read(address & 0x071F),
             _ => 0xEE,
         }
-    }
-
-    fn read_palette(&self, address: u16) -> u8 {
-        0
     }
 
     /// Write a single byte of data to a given address. The ram accessed depends
@@ -304,14 +292,20 @@
             0x3000..=0x3EFF => {
                 self.vram.write(mapped_addr - 0x1000, data);
             }
-            0x3F00..=0x3FFF => self.write_palette(address & 0x001F, data),
+            0x3F00..=0x3FFF => self.vram.write(address & 0x001F, data),
             _ => {}
         }
     }
 
-    fn write_palette(&self, address: u16, data: u8) {}
-
-    pub fn render_to_arr(dest: &mut [u8; 256 * 240 * 3]) {}
+    pub fn write_palette(&self, address: u16, data: u8) {}
+
+    pub fn get_pgtbl1(&self) -> [u8; 0x1000] {
+        self.pgtbl1.clone()
+    }
+
+    pub fn get_pgtbl2(&self) -> [u8; 0x1000] {
+        self.pgtbl2.clone()
+    }
 
     pub fn cycle(&mut self) {
         self.dot += 1;
@@ -324,16 +318,6 @@
         }
     }
 
-<<<<<<< HEAD
-    pub fn write_palette(&self, address: u16, data: u8) {}
-
-    pub fn get_pgtbl1(&self) -> [u8; 0x1000] {
-        self.pgtbl1.clone()
-    }
-
-    pub fn get_pgtbl2(&self) -> [u8; 0x1000] {
-        self.pgtbl2.clone()
-=======
     fn vblank_begin(&mut self) {
         // TODO: write code here
     }
@@ -410,7 +394,7 @@
                 let palette_lookup = at_entry << 2
                     | ((pt_entry_hi >> (7 - i)) & 1) << 1
                     | (pt_entry_lo >> (7 - i)) & 1;
-                if palette_lookup & 0x11 == 0 {
+                if palette_lookup & 0b11 == 0 {
                     rendered_line.push(self.read(0x3F00)); // transparent pixel, render bg color
                 } else {
                     rendered_line.push(self.read(0x3F00 | palette_lookup as u16));
@@ -418,8 +402,21 @@
                 }
             }
         }
-
         rendered_line
->>>>>>> 8ab1b66f
+    }
+
+    pub fn render(&mut self, frame: &mut [u8]) {
+        for i in 0..240 {
+            let rendered_line = self.render_scanline();
+
+            for j in 0..256 {
+                let pix_idx = (i * 256 + j) * 4;
+                let col = DEFAULT_PALETTE[rendered_line[j] as usize];
+                frame[pix_idx + 0] = col.r; 
+                frame[pix_idx + 1] = col.g; 
+                frame[pix_idx + 2] = col.b; 
+                frame[pix_idx + 3] = 0xFF; 
+            }
+        }
     }
 }